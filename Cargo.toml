[package]
name = "match_all"
<<<<<<< HEAD
version = "0.2.0"
=======
version = "0.1.1"
>>>>>>> 24d19939
authors = ["Sebastian Malton <snmalton@edu.uwaterloo.ca>", "Josh Leverette <coder543@gmail.com>"]
description = "This crate provides a match_all! macro for matching multiple patterns"
license = "MIT"
repository = "https://github.com/nokel81/match_all"
readme = "./README.md"

[dependencies]<|MERGE_RESOLUTION|>--- conflicted
+++ resolved
@@ -1,10 +1,6 @@
 [package]
 name = "match_all"
-<<<<<<< HEAD
 version = "0.2.0"
-=======
-version = "0.1.1"
->>>>>>> 24d19939
 authors = ["Sebastian Malton <snmalton@edu.uwaterloo.ca>", "Josh Leverette <coder543@gmail.com>"]
 description = "This crate provides a match_all! macro for matching multiple patterns"
 license = "MIT"
